--- conflicted
+++ resolved
@@ -103,12 +103,8 @@
                 int within_page_idx = (pos % PAGE_SIZE) / NUM_ROWS;
                 int next_page_id = args.globals.Table[coord<>{args.common.q_batch_idx, pos/PAGE_SIZE}];
                 // next page we need to load?
-<<<<<<< HEAD
-                tma::expect(args.inputs_arrived, args.input.vcache, args.input.kcache);
-=======
                 tma::expect(args.inputs_arrived, args.input.kcache, args.input.vcache);
                 // tma::expect(args.inputs_arrived, args.input.vcache);
->>>>>>> ccf7b08b
                 // cache shape is 1, # pages, page size, QK_D
                 tma::load_async(args.input.kcache, args.globals.K_cache, {0, next_page_id, within_page_idx, 0}, args.inputs_arrived);
                 tma::load_async(args.input.vcache, args.globals.V_cache, {0, next_page_id, within_page_idx, 0}, args.inputs_arrived);
@@ -128,15 +124,6 @@
             zero(args.state.norm_vec);
             neg_infty(args.state.max_vec);
             zero(args.state.o);
-<<<<<<< HEAD
-=======
-            if (warpgroup::groupid() == 0) {
-                auto qrot_st = subtile_inplace<16, QKRot_D>(args.scratch.qrot, {warpgroup::warpid(), warpgroup::groupid()});
-                load_async(qrot_st, args.globals.Q, {args.common.q_batch_idx, args.common.q_seq_idx + warpgroup::warpid(), 0, warpgroup::groupid()});
-            }
-            auto qvo_st = subtile_inplace<16, QVO_Dd2>(args.scratch.qvo, {warpgroup::warpid(), warpgroup::groupid()});
-            load_async(qvo_st, args.globals.QV, {args.common.q_batch_idx, args.common.q_seq_idx + warpgroup::warpid(), 0, warpgroup::groupid()});
->>>>>>> ccf7b08b
             load_async_wait();
             group<12>::sync(10); // this <12> will allow us to prevent the second producer load from happening before this point.
             if(group<8>::laneid() == 0) args.timings[2] = clock64();
