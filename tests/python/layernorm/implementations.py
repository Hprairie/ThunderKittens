--- conflicted
+++ resolved
@@ -113,15 +113,6 @@
         out, out_resid, norm, dropout 
     ) = get_layer_norm_inputs(b, h, n, dv, dt)
     has_residual = int(residual is not None)
-<<<<<<< HEAD
-
-    torch.cuda.synchronize()
-    t0 = time.time()
-    out, out_resid =tk.fused_layernorm(
-        x, residual, 
-        norm_weight, norm_bias, 
-        dropout.p
-=======
     
 
     torch.cuda.synchronize()
@@ -131,7 +122,6 @@
         x, residual, 
         norm_weight, norm_bias, 
         dropout.p,
->>>>>>> b067b67d
     )
 
     torch.cuda.synchronize()
@@ -140,17 +130,9 @@
     return out, tot
 
 
-<<<<<<< HEAD
 
 IMPLEMENTATIONS = {
     "tk_layernorm": layer_norm_test,
     "torch_layernorm": pytorch_layernorm_test,
     # "triton_layernorm": triton_layer_norm_test,
-}
-=======
-IMPLEMENTATIONS = {
-    'pytorch': pytorch_layernorm_test,
-    'triton': triton_layer_norm_test,
-    'tk': layer_norm_test,
-}
->>>>>>> b067b67d
+}