--- conflicted
+++ resolved
@@ -104,7 +104,6 @@
     ngroups = 1
     dstate = 64
     device = "cuda"
-<<<<<<< HEAD
     
     if verbose:
         print(f"Dimensions: batch={batch}, seqlen={seqlen}, heads={h}, dim={dim}, headdim={headdim}")
@@ -117,18 +116,6 @@
     D = torch.randn(h, dtype=torch.float32, device=device)
     
     return x, dt, A, B, C, D, chunk_size, torch.float32
-=======
-
-    x  = torch.randn(batch, seqlen, nheads, headdim, dtype=dtype, device=device)
-    dt = F.softplus(torch.randn(batch, seqlen, nheads, dtype=torch.float32, device=device) - 4).requires_grad_()
-    A = (-torch.exp(torch.rand(nheads, dtype=torch.float32, device=device))).requires_grad_()
-    B = torch.randn(batch, seqlen, ngroups, dstate, dtype=dtype, device=device)
-    C = torch.randn(batch, seqlen, ngroups, dstate, dtype=dtype, device=device)
-    D = torch.randn(nheads, dtype=dtype, device=device)
-    z = None
-
-    return x, dt, 0, A, B, C, D, z, chunk_size, dtype
->>>>>>> d6d8482e
 
 
 def run_triton(dt, b, h, n, dv, verbose=True, **kwargs):
@@ -167,10 +154,9 @@
 
 
 def run_tk(dtype: torch.dtype, b: int, h: int, n: int, dv: int, 
-           verbose: bool = True, num_warmup: int = 3, num_repeats: int = 100):
+           verbose: bool = True, num_warmup: int = 3, num_repeats: int = 1000):
     """Run Thunderkittens implementation with timing.
     
-<<<<<<< HEAD
     Args:
         dtype: Data type for computation
         b, h, n, dv: Dimension parameters
@@ -181,97 +167,49 @@
     Returns:
         Tuple of (output tensor, average runtime in ms)
     """
-=======
-    start_events = [torch.cuda.Event(enable_timing=True) for _ in range(1)]
-    end_events = [torch.cuda.Event(enable_timing=True) for _ in range(1)]
-
-    # TK 
-    D_factor = x * rearrange(D, "d -> d 1")
-    _dt = F.softplus(dt + dt_bias)
-    v = x*_dt.unsqueeze(-1)
-    a = A*_dt
-    q = rearrange(C, "b l h d -> b h l d").to(torch.bfloat16).contiguous()
-    k = rearrange(B, "b l h d -> b h l d").to(torch.bfloat16).contiguous()
-    v = rearrange(v, "b l h d -> b h l d").to(torch.bfloat16).contiguous()
-    a = rearrange(a, "b h l -> b l h").to(torch.float32).contiguous()
-
-    torch.cuda.synchronize()
-    start_events[0].record()
-
-    y_tk = tk.mamba2(q, k, v, a) 
-    
-    # breakpoint()
-
-    end_events[0].record()
->>>>>>> d6d8482e
-    torch.cuda.synchronize()
-
-<<<<<<< HEAD
+    torch.cuda.synchronize()
+    torch.cuda.empty_cache()
+
+    time.sleep(1)
+
     x, dt, A, B, C, D, chunk_size, _ = get_inputs_mamba(dtype, b, h, n, dv, verbose)
     q = rearrange(C, "b l h d -> b h l d").to(torch.bfloat16).contiguous()
     k = rearrange(B, "b l h d -> b h l d").to(torch.bfloat16).contiguous()
     v = rearrange(x*dt.unsqueeze(-1), "b l h d -> b h l d").to(torch.bfloat16).contiguous()
-    a = rearrange(A*dt, "b h l -> b l h").to(torch.float32).contiguous()
+    a = rearrange(A*dt, "b h l -> b l h").to(torch.float32).contiguous().requires_grad_()
+
+    print(f"{torch.isnan(q).any(), torch.isnan(k).any(), torch.isnan(v).any(), torch.isnan(a).any()}\n")
     
     # Warmup runs
     for _ in range(num_warmup):
         torch.cuda.synchronize()
-        start = torch.cuda.Event(enable_timing=True)
-        end = torch.cuda.Event(enable_timing=True)
-        
-        start.record()
+        
         with torch.no_grad():
             out_warmup = tk.mamba2(q, k, v, a)
-        end.record()
-        torch.cuda.synchronize()
-=======
-    # 10 TFLOPS in these operations
-    y_tk = rearrange(y_tk, "b h l d -> b l h d").contiguous()
-    y_tk += D_factor
-    
-    if np.isnan(y_tk.float().cpu()).any() or np.isinf(y_tk.float().cpu()).any():
-        breakpoint()
-    assert not np.isnan(y_tk.float().cpu()).any(), "NaN values detected in output 'y_tk'"
-    assert not np.isinf(y_tk.float().cpu()).any(), "Inf values detected in output 'y_tk'"
-    return y_tk, tot
-
-def mamba1_kernel_test(dt, q, k, v, d, verbose=True, **kwargs):
-    b, h, n, d = q.shape
-    dv = v.shape[-1]
-    dstate = 16 # from Mamba paper, note state is 8x smaller then Based
-    try:
-        dmodel = dv*h*2
-        A = torch.randn(dmodel, dstate, dtype=torch.float32, device=q.device)
-        x = torch.randn(b, dmodel, n, dtype=torch.bfloat16, device=q.device)
-        dt = torch.randn(b, dmodel,n, dtype=torch.bfloat16, device=q.device)    
-        B = torch.randn(b, dstate, n, dtype=torch.bfloat16, device=q.device)
-        C = torch.randn(b, dstate, n, dtype=torch.bfloat16, device=q.device)
-        D = torch.randn(dmodel, dtype=torch.bfloat16, device=q.device)
-        z = torch.randn(b, dmodel, n, dtype=torch.bfloat16, device=q.device)
-        dt_proj_bias = torch.randn(dmodel, dtype=torch.bfloat16, device=q.device)
-
-        start_events = [torch.cuda.Event(enable_timing=True) for _ in range(1)]
-        end_events = [torch.cuda.Event(enable_timing=True) for _ in range(1)]
->>>>>>> d6d8482e
+        torch.cuda.synchronize()
 
         # Verify output
-        if torch.isnan(out_warmup).any() or torch.isinf(out_warmup).any():
+        vals_gt_1e15 = torch.sum(out_warmup > 1e15)
+        if torch.isnan(out_warmup).any() or torch.isinf(out_warmup).any() or vals_gt_1e15 > 0:
             num_nans = torch.sum(torch.isnan(out_warmup))
-            print("Warmup issue!")
-            # modification
+            print(f"Invalid values detected in warmup output, num_nans={num_nans}, vals_gt_1e15={vals_gt_1e15}")
+        else: 
+            print(f"out_warmup mean: {out_warmup.mean()}") #-- {q.mean()} -- {k.mean()} -- {v.mean()} -- {a.mean()}")
+
+    print("\nWarmup complete\n")
+    torch.cuda.empty_cache()
+    torch.cuda.synchronize()
             
     # Timed runs
     times = []
     for i in range(num_repeats):
-        # if verbose and i % 5 == 0:
-        #     print(f"Running iteration {i+1}/{num_repeats}")
-
-        # modification 
+
+        # # modification 
         # x, dt, A, B, C, D, chunk_size, _ = get_inputs_mamba(dtype, b, h, n, dv, verbose)
         # q = rearrange(C, "b l h d -> b h l d").to(torch.bfloat16).contiguous()
         # k = rearrange(B, "b l h d -> b h l d").to(torch.bfloat16).contiguous()
         # v = rearrange(x*dt.unsqueeze(-1), "b l h d -> b h l d").to(torch.bfloat16).contiguous()
-        # a = rearrange(A*dt, "b h l -> b l h").to(torch.float32).contiguous()
+        # a = rearrange(A*dt, "b h l -> b l h").to(torch.float32).contiguous().requires_grad_()
             
         torch.cuda.synchronize()
         start = torch.cuda.Event(enable_timing=True)
@@ -286,24 +224,25 @@
         times.append(start.elapsed_time(end))
         
         # Verify output
-        if torch.isnan(output).any() or torch.isinf(output).any():
+        vals_gt_1e15 = torch.sum(output > 1e15)
+        if torch.isnan(output).any() or torch.isinf(output).any() or vals_gt_1e15 > 0:
             num_nans = torch.sum(torch.isnan(output))
-            raise RuntimeError(f"Invalid values detected in output at iteration {i}, num_nans={num_nans}")
+            raise RuntimeError(f"Invalid values detected in output at iteration {i}, num_nans={num_nans}, vals_gt_1e15={vals_gt_1e15}")
             breakpoint()
+
+    torch.cuda.empty_cache()
     
     avg_time = np.mean(times)
     if verbose:
         print(f"Average runtime out of {len(times)}: {avg_time:.2f} ms")
+
+    print("-----------" * 10)
     
     return output, avg_time
 
     
 IMPLEMENTATIONS = {
     # "mamba2_triton": run_triton,
-<<<<<<< HEAD
     # "mamba2_torch": run_torch,
-=======
-    "mamba2_torch": run_torch,
->>>>>>> d6d8482e
     "mamba2_tk": run_tk,
 }
